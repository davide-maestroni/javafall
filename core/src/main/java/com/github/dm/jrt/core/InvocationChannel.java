--- conflicted
+++ resolved
@@ -142,37 +142,6 @@
                 return true;
             }
         };
-<<<<<<< HEAD
-        mResultChanel =
-                new ResultChannel<OUT>(configuration.outputConfigurationBuilder().configured(),
-                        new AbortHandler() {
-
-                            public void onAbort(@NotNull final RoutineException reason,
-                                    final long delay, @NotNull final TimeUnit timeUnit) {
-                                final Execution execution;
-                                final Execution runExecution;
-                                synchronized (mMutex) {
-                                    // TODO: 01/09/16 delayed abort
-                                    execution = mState.onHandlerAbort(reason);
-                                    runExecution = runExecution(execution, delay);
-                                }
-
-                                if (execution != null) {
-                                    if (runExecution != null) {
-                                        mRunner.run(execution, delay, timeUnit);
-                                    }
-
-                                } else {
-                                    // Make sure the invocation is properly recycled
-                                    mExecution.recycle(reason); // TODO: 01/09/16 on runner
-                                    mResultChanel.close(reason);
-                                }
-                            }
-                        }, runner, logger);
-        mExecution =
-                new InvocationExecution<IN, OUT>(manager, new DefaultInputIterator(), mResultChanel,
-                        logger);
-=======
         mResultChanel = new ResultChannel<OUT>(configuration, new AbortHandler() {
 
             public void onAbort(@NotNull final RoutineException reason, final long delay,
@@ -199,7 +168,6 @@
         }, resultRunner, logger);
         mExecution = new InvocationExecution<IN, OUT>(manager, new DefaultExecutionObserver(),
                 mResultChanel, logger);
->>>>>>> 2130d0ae
         mState = new InputChannelState();
     }
 
